--- conflicted
+++ resolved
@@ -1,14 +1,6 @@
 use crate::block::ClientID;
-<<<<<<< HEAD
-use std::cell::{BorrowError, BorrowMutError};
-use std::sync::Arc;
-=======
-use std::borrow::Borrow;
->>>>>>> 649ba767
-
 use crate::event::{AfterTransactionEvent, UpdateEvent};
 use crate::store::{Store, StoreRef};
-<<<<<<< HEAD
 use crate::transaction::{Transaction, TransactionMut};
 use crate::types::{
     Branch, TYPE_REFS_ARRAY, TYPE_REFS_MAP, TYPE_REFS_TEXT, TYPE_REFS_XML_ELEMENT,
@@ -16,15 +8,8 @@
 };
 use crate::{Array, Map, Observer, SubscriptionId, Text, XmlElement, XmlText};
 use rand::Rng;
-=======
-use crate::transaction::Transaction;
-use crate::types::{Branch, BranchPtr, Value};
-use crate::updates::encoder::{Encode, Encoder, EncoderV1, EncoderV2};
-use crate::{DeleteSet, StateVector, SubscriptionId};
-use rand::Rng;
-use std::ops::Deref;
-use std::rc::Rc;
->>>>>>> 649ba767
+use std::cell::{BorrowError, BorrowMutError};
+use std::sync::Arc;
 
 /// A Yrs document type. Documents are most important units of collaborative resources management.
 /// All shared collections live within a scope of their corresponding documents. All updates are
@@ -258,40 +243,12 @@
 
 pub type UpdateSubscription = crate::Subscription<Arc<dyn Fn(&TransactionMut, &UpdateEvent) -> ()>>;
 
-<<<<<<< HEAD
 pub type AfterTransactionSubscription =
     crate::Subscription<Arc<dyn Fn(&TransactionMut, &AfterTransactionEvent) -> ()>>;
-=======
-    pub fn encode_state_as_update_v2(&self, sv: &StateVector) -> Vec<u8> {
-        let mut encoder = EncoderV2::new();
-        self.encode_state_as_update(sv, &mut encoder);
-        encoder.to_vec()
-    }
-
-    /// Returns an iterator over top level (root) shared types available in current [Doc].
-    pub fn root_refs(&self) -> RootRefs {
-        let store = self.store.borrow();
-        RootRefs(store.types.iter())
-    }
-}
->>>>>>> 649ba767
 
 impl Default for Doc {
     fn default() -> Self {
         Doc::new()
-    }
-}
-
-pub struct RootRefs<'doc>(std::collections::hash_map::Iter<'doc, Rc<str>, Box<Branch>>);
-
-impl<'doc> Iterator for RootRefs<'doc> {
-    type Item = (&'doc str, Value);
-
-    fn next(&mut self) -> Option<Self::Item> {
-        let (key, branch) = self.0.next()?;
-        let key = key.as_ref();
-        let ptr = BranchPtr::from(branch);
-        Some((key, ptr.into()))
     }
 }
 
@@ -398,20 +355,13 @@
 #[cfg(test)]
 mod test {
     use crate::block::{Block, ItemContent};
-<<<<<<< HEAD
+    use crate::test_utils::exchange_updates;
     use crate::transaction::{ReadTxn, TransactionMut};
     use crate::types::ToJson;
     use crate::update::Update;
     use crate::updates::decoder::Decode;
     use crate::updates::encoder::{Encode, Encoder, EncoderV1};
-    use crate::{DeleteSet, Doc, Options, StateVector, SubscriptionId, Transact};
-=======
-    use crate::test_utils::exchange_updates;
-    use crate::update::Update;
-    use crate::updates::decoder::Decode;
-    use crate::updates::encoder::{Encode, Encoder, EncoderV1};
-    use crate::{DeleteSet, Doc, Options, PrelimArray, StateVector, SubscriptionId};
->>>>>>> 649ba767
+    use crate::{DeleteSet, Doc, Options, PrelimArray, StateVector, SubscriptionId, Transact};
     use lib0::any::Any;
     use std::cell::{Cell, RefCell};
     use std::rc::Rc;
@@ -1080,15 +1030,15 @@
     fn root_refs() {
         let doc = Doc::new();
         {
-            let mut txn = doc.transact();
-            let txt = txn.get_text("text");
-            let array = txn.get_array("array");
-            let map = txn.get_map("map");
-            let xml_elem = txn.get_xml_element("xml_elem");
-            let xml_text = txn.get_xml_text("xml_text");
-        }
-
-        for (key, value) in doc.root_refs() {
+            let _txt = doc.get_text("text");
+            let _array = doc.get_array("array");
+            let _map = doc.get_map("map");
+            let _xml_elem = doc.get_xml_element("xml_elem");
+            let _xml_text = doc.get_xml_text("xml_text");
+        }
+
+        let txn = doc.transact();
+        for (key, value) in txn.root_refs() {
             match key {
                 "text" => assert!(value.to_ytext().is_some()),
                 "array" => assert!(value.to_yarray().is_some()),
@@ -1107,39 +1057,39 @@
         let d3 = Doc::with_client_id(3);
 
         {
-            let mut txn = d1.transact();
-            let root = txn.get_array("array");
+            let root = d1.get_array("array");
+            let mut txn = d1.transact_mut();
             root.push_back(&mut txn, PrelimArray::from(["A"]));
         }
 
         exchange_updates(&[&d1, &d2, &d3]);
 
         {
-            let mut t2 = d2.transact();
-            let root = t2.get_array("array");
+            let root = d2.get_array("array");
+            let mut t2 = d2.transact_mut();
             root.remove(&mut t2, 0);
-            d1.transact()
+            d1.transact_mut()
                 .apply_update(Update::decode_v1(&t2.encode_update_v1()).unwrap());
         }
 
         {
-            let mut t3 = d3.transact();
-            let root = t3.get_array("array");
-            let a3 = root.get(0).unwrap().to_yarray().unwrap();
+            let root = d3.get_array("array");
+            let mut t3 = d3.transact_mut();
+            let a3 = root.get(&t3, 0).unwrap().to_yarray().unwrap();
             a3.push_back(&mut t3, "B");
             // D1 got update which already removed a3, but this must not cause panic
-            d1.transact()
+            d1.transact_mut()
                 .apply_update(Update::decode_v1(&t3.encode_update_v1()).unwrap());
         }
 
         exchange_updates(&[&d1, &d2, &d3]);
 
-        let r1 = d1.transact().get_array("array");
-        let r2 = d2.transact().get_array("array");
-        let r3 = d3.transact().get_array("array");
-
-        assert_eq!(r1.to_json(), r2.to_json());
-        assert_eq!(r2.to_json(), r3.to_json());
-        assert_eq!(r3.to_json(), r1.to_json());
+        let r1 = d1.get_array("array").to_json(&d1.transact());
+        let r2 = d2.get_array("array").to_json(&d2.transact());
+        let r3 = d3.get_array("array").to_json(&d3.transact());
+
+        assert_eq!(r1, r2);
+        assert_eq!(r2, r3);
+        assert_eq!(r3, r1);
     }
 }