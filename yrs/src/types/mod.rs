pub mod array;
pub mod map;
pub mod text;
pub mod xml;

use crate::*;
pub use map::Map;
pub use text::Text;

use crate::block::{Block, BlockPtr, Item, ItemContent, ItemPosition, Prelim};
use crate::cursor::{BlockStatus, ChangeIter, ContentReader};
use crate::event::EventHandler;
use crate::store::StoreRef;
use crate::types::array::{Array, ArrayEvent};
use crate::types::map::MapEvent;
use crate::types::text::TextEvent;
use crate::types::xml::{XmlElement, XmlEvent, XmlText, XmlTextEvent};
use lib0::any::Any;
use std::collections::{HashMap, HashSet, VecDeque};
use std::convert::TryFrom;
use std::fmt::Formatter;
use std::hash::Hash;
use std::ops::{Deref, DerefMut};
use std::ptr::NonNull;
use std::rc::Rc;

pub type TypeRefs = u8;

/// Type ref identifier for an [Array] type.
pub const TYPE_REFS_ARRAY: TypeRefs = 0;

/// Type ref identifier for a [Map] type.
pub const TYPE_REFS_MAP: TypeRefs = 1;

/// Type ref identifier for a [Text] type.
pub const TYPE_REFS_TEXT: TypeRefs = 2;

/// Type ref identifier for a [XmlElement] type.
pub const TYPE_REFS_XML_ELEMENT: TypeRefs = 3;

/// Type ref identifier for a [XmlFragment] type. Used for compatibility.
pub const TYPE_REFS_XML_FRAGMENT: TypeRefs = 4;

/// Type ref identifier for a [XmlHook] type. Used for compatibility.
pub const TYPE_REFS_XML_HOOK: TypeRefs = 5;

/// Type ref identifier for a [XmlText] type.
pub const TYPE_REFS_XML_TEXT: TypeRefs = 6;

/// Placeholder type ref identifier for non-specialized AbstractType. Used only for root-level types
/// which have been integrated from remote peers before they were defined locally.
pub const TYPE_REFS_UNDEFINED: TypeRefs = 15;

/// A wrapper around [Branch] cell, supplied with a bunch of convenience methods to operate on both
/// map-like and array-like contents of a [Branch].
#[repr(transparent)]
#[derive(Clone, Copy, Hash)]
pub struct BranchPtr(NonNull<Branch>);

impl BranchPtr {
    pub(crate) fn trigger(
        &self,
        txn: &Transaction,
        subs: HashSet<Option<Rc<str>>>,
    ) -> Option<Event> {
        if let Some(observers) = self.observers.as_ref() {
            Some(observers.publish(*self, txn, subs))
        } else {
            match self.type_ref() {
                TYPE_REFS_TEXT => Some(Event::Text(TextEvent::new(*self))),
                TYPE_REFS_MAP => Some(Event::Map(MapEvent::new(*self, subs))),
                TYPE_REFS_ARRAY => Some(Event::Array(ArrayEvent::new(*self))),
                TYPE_REFS_XML_TEXT => Some(Event::XmlText(XmlTextEvent::new(*self, subs))),
                TYPE_REFS_XML_ELEMENT => Some(Event::XmlElement(XmlEvent::new(*self, subs))),
                _ => None,
            }
        }
    }

    pub(crate) fn trigger_deep(&self, txn: &Transaction, e: &Events) {
        if let Some(observers) = self.deep_observers.as_ref() {
            observers.publish(txn, e);
        }
    }
}

impl Into<TypePtr> for BranchPtr {
    fn into(self) -> TypePtr {
        TypePtr::Branch(self)
    }
}

impl Deref for BranchPtr {
    type Target = Branch;

    fn deref(&self) -> &Self::Target {
        unsafe { self.0.as_ref() }
    }
}

impl DerefMut for BranchPtr {
    fn deref_mut(&mut self) -> &mut Self::Target {
        unsafe { self.0.as_mut() }
    }
}

impl<'a> From<&'a mut Box<Branch>> for BranchPtr {
    fn from(branch: &'a mut Box<Branch>) -> Self {
        let ptr = NonNull::from(branch.as_mut());
        BranchPtr(ptr)
    }
}

impl<'a> From<&'a Box<Branch>> for BranchPtr {
    fn from(branch: &'a Box<Branch>) -> Self {
        let b: &Branch = &*branch;
        unsafe {
            let ptr = NonNull::new_unchecked(b as *const Branch as *mut Branch);
            BranchPtr(ptr)
        }
    }
}

impl<'a> From<&'a Branch> for BranchPtr {
    fn from(branch: &'a Branch) -> Self {
        unsafe {
            let ptr = NonNull::new_unchecked(branch as *const Branch as *mut Branch);
            BranchPtr(ptr)
        }
    }
}

impl Into<Value> for BranchPtr {
    /// Converts current branch data into a [Value]. It uses a type ref information to resolve,
    /// which value variant is a correct one for this branch. Since branch represent only complex
    /// types [Value::Any] will never be returned from this method.
    fn into(self) -> Value {
        match self.type_ref() {
            TYPE_REFS_ARRAY => Value::YArray(Array::from(self)),
            TYPE_REFS_MAP => Value::YMap(Map::from(self)),
            TYPE_REFS_TEXT => Value::YText(Text::from(self)),
            TYPE_REFS_XML_ELEMENT => Value::YXmlElement(XmlElement::from(self)),
            TYPE_REFS_XML_FRAGMENT => Value::YXmlElement(XmlElement::from(self)),
            TYPE_REFS_XML_TEXT => Value::YXmlText(XmlText::from(self)),
            //TYPE_REFS_XML_HOOK => Value::YXmlElement(XmlElement::from(self)),
            other => panic!("Cannot convert to value - unsupported type ref: {}", other),
        }
    }
}

impl Eq for BranchPtr {}

#[cfg(not(test))]
impl PartialEq for BranchPtr {
    fn eq(&self, other: &Self) -> bool {
        NonNull::eq(&self.0, &other.0)
    }
}

#[cfg(test)]
impl PartialEq for BranchPtr {
    fn eq(&self, other: &Self) -> bool {
        if NonNull::eq(&self.0, &other.0) {
            true
        } else {
            let a: &Branch = self.deref();
            let b: &Branch = other.deref();
            a.eq(b)
        }
    }
}

impl std::fmt::Debug for BranchPtr {
    fn fmt(&self, f: &mut std::fmt::Formatter<'_>) -> std::fmt::Result {
        let branch: &Branch = &self;
        write!(f, "{}", branch)
    }
}

/// Branch describes a content of a complex Yrs data structures, such as arrays or maps.
pub struct Branch {
    /// A pointer to a first block of a indexed sequence component of this branch node. If `None`,
    /// it means that sequence is empty or a branch doesn't act as an indexed sequence. Indexed
    /// sequences include:
    ///
    /// - [Array]: all elements are stored as a double linked list, while the head of the list is
    ///   kept in this field.
    /// - [XmlElement]: this field acts as a head to a first child element stored within current XML
    ///   node.
    /// - [Text] and [XmlText]: this field point to a first chunk of text appended to collaborative
    ///   text data structure.
    pub(crate) start: Option<BlockPtr>,

    /// A map component of this branch node, used by some of the specialized complex types
    /// including:
    ///
    /// - [Map]: all of the map elements are based on this field. The value of each entry points
    ///   to the last modified value.
    /// - [XmlElement]: this field stores attributes assigned to a given XML node.
    pub(crate) map: HashMap<Rc<str>, BlockPtr>,

    /// Unique identifier of a current branch node. It can be contain either a named string - which
    /// means, this branch is a root-level complex data structure - or a block identifier. In latter
    /// case it means, that this branch is a complex type (eg. Map or Array) nested inside of
    /// another complex type.
    pub(crate) item: Option<BlockPtr>,

    pub(crate) store: Option<StoreRef>,

    /// A tag name identifier, used only by [XmlElement].
    pub name: Option<Rc<str>>,

    /// A length of an indexed sequence component of a current branch node. Map component elements
    /// are computed on demand.
    pub block_len: u32,

    pub content_len: u32,

    /// An identifier of an underlying complex data type (eg. is it an Array or a Map).
    type_ref: TypeRefs,

    pub(crate) observers: Option<Observers>,

    pub(crate) deep_observers: Option<EventHandler<Events>>,
}

impl std::fmt::Debug for Branch {
    fn fmt(&self, f: &mut std::fmt::Formatter<'_>) -> std::fmt::Result {
        std::fmt::Display::fmt(self, f)
    }
}

impl Eq for Branch {}

impl PartialEq for Branch {
    fn eq(&self, other: &Self) -> bool {
        self.item == other.item
            && self.start == other.start
            && self.map == other.map
            && self.name == other.name
            && self.block_len == other.block_len
            && self.type_ref == other.type_ref
    }
}

impl Branch {
    pub fn new(type_ref: TypeRefs, name: Option<Rc<str>>) -> Box<Self> {
        Box::new(Self {
            start: None,
            map: HashMap::default(),
            block_len: 0,
            content_len: 0,
            item: None,
            store: None,
            name,
            type_ref,
            observers: None,
            deep_observers: None,
        })
    }

    pub(crate) fn try_transact(&self) -> Option<Transaction> {
        let store = self.store.clone()?;
        Some(Transaction::new(store))
    }

    /// Returns an identifier of an underlying complex data type (eg. is it an Array or a Map).
    pub fn type_ref(&self) -> TypeRefs {
        self.type_ref & 0b1111
    }

    pub(crate) fn repair_type_ref(&mut self, type_ref: TypeRefs) {
        if self.type_ref() == TYPE_REFS_UNDEFINED {
            // cleanup the TYPE_REFS_UNDEFINED bytes and set a new type ref
            self.type_ref = (type_ref & (!TYPE_REFS_UNDEFINED)) | type_ref;
        }
    }

    /// Returns a length of an indexed sequence component of a current branch node.
    /// Map component elements are computed on demand.
    pub fn len(&self) -> u32 {
        self.block_len
    }

    pub fn content_len(&self) -> u32 {
        self.content_len
    }

    /// Get iterator over (String, Block) entries of a map component of a current root type.
    /// Deleted blocks are skipped by this iterator.
    pub(crate) fn entries(&self) -> Entries {
        Entries::new(&self.map)
    }

    /// Get iterator over Block entries of an array component of a current root type.
    /// Deleted blocks are skipped by this iterator.
    pub(crate) fn iter(&self) -> Iter {
        Iter::new(self.start.as_ref())
    }

    /// Returns a materialized value of non-deleted entry under a given `key` of a map component
    /// of a current root type.
    pub(crate) fn get(&self, key: &str) -> Option<Value> {
        let block = self.map.get(key)?;
        match block.deref() {
            Block::Item(item) if !item.is_deleted() => item.content.get_last(),
            _ => None,
        }
    }

    /// Given an `index` parameter, returns an item content reference which contains that index
    /// together with an offset inside of this content, which points precisely to an `index`
    /// location within wrapping item content.
    /// If `index` was outside of the array component boundary of current branch node, `None` will
    /// be returned.
    pub(crate) fn get_at(&self, mut index: u32) -> Option<(&ItemContent, usize)> {
        let mut ptr = self.start.as_ref();
        while let Some(Block::Item(item)) = ptr.map(BlockPtr::deref) {
            let len = item.len();
            if !item.is_deleted() && item.is_countable() {
                if index < len {
                    return Some((&item.content, index as usize));
                }

                index -= len;
            }
            ptr = item.right.as_ref();
        }

        None
    }

    /// Removes an entry under given `key` of a map component of a current root type, returning
    /// a materialized representation of value stored underneath if entry existed prior deletion.
    pub(crate) fn remove(&self, txn: &mut Transaction, key: &str) -> Option<Value> {
        let ptr = *self.map.get(key)?;
        let prev = match ptr.deref() {
            Block::Item(item) if !item.is_deleted() => item.content.get_last(),
            _ => None,
        };
        txn.delete(ptr);
        prev
    }

    /// Returns a first non-deleted item from an array component of a current root type.
    pub(crate) fn first(&self) -> Option<&Item> {
        let mut ptr = self.start.as_ref();
        while let Some(Block::Item(item)) = ptr.map(BlockPtr::deref) {
            if item.is_deleted() {
                ptr = item.right.as_ref();
            } else {
                return Some(item);
            }
        }

        None
    }

    /// Given an `index` and start block `ptr`, returns a pair of block pointers.
    ///
    /// If `index` happens to point inside of an existing block content, such block will be split at
    /// position of an `index`. In such case left tuple value contains end of a block pointer on
    /// a left side of an `index` and a pointer to a block directly on the right side of an `index`.
    ///
    /// If `index` point to the end of a block and no splitting is necessary, tuple will return only
    /// left side (beginning of a block), while right side will be `None`.
    ///
    /// If `index` is outside of the range of an array component of current branch node, both tuple
    /// values will be `None`.
    fn index_to_ptr(
        txn: &mut Transaction,
        mut ptr: Option<BlockPtr>,
        mut index: u32,
    ) -> (Option<BlockPtr>, Option<BlockPtr>) {
        let encoding = txn.store.options.offset_kind;
        while let Some(Block::Item(item)) = ptr.as_deref() {
            let content_len = item.content_len(encoding);
            if !item.is_deleted() && item.is_countable() {
                if index == content_len {
                    let left = ptr;
                    let right = item.right.clone();
                    return (left, right);
                } else if index < content_len {
                    let index = if let ItemContent::String(s) = &item.content {
                        s.block_offset(index, encoding)
                    } else {
                        index
                    };
                    let p = ptr.unwrap();
                    let right = txn.store.blocks.split_block(p, index, encoding);
                    if let Block::Item(item) = p.deref() {
                        if let Some(dst) = item.moved {
                            if let Some(src) = right {
                                if let Some(&prev_dst) = txn.prev_moved.get(&p) {
                                    txn.prev_moved.insert(src, prev_dst);
                                }
                            }
                        }
                    }
                    return (ptr, right);
                }
                index -= content_len;
            }
            ptr = item.right.clone();
        }
        (None, None)
    }
    /// Removes up to a `len` of countable elements from current branch sequence, starting at the
    /// given `index`. Returns number of removed elements.
    pub(crate) fn remove_at(&self, txn: &mut Transaction, index: u32, len: u32) -> u32 {
        let mut remaining = len;
        let start = { self.start };
        let (_, mut ptr) = if index == 0 {
            (None, start)
        } else {
            Branch::index_to_ptr(txn, start, index)
        };
        while remaining > 0 {
            if let Some(p) = ptr {
                let encoding = txn.store().options.offset_kind;
                if let Block::Item(item) = p.deref() {
                    if !item.is_deleted() {
                        let content_len = item.content_len(encoding);
                        let (l, r) = if remaining < content_len {
                            let offset = if let ItemContent::String(s) = &item.content {
                                s.block_offset(remaining, encoding)
                            } else {
                                remaining
                            };
                            remaining = 0;
                            let new_right = txn.store.blocks.split_block(p, offset, encoding);
                            if let Block::Item(item) = p.deref() {
                                if let Some(dst) = item.moved {
                                    if let Some(src) = new_right {
                                        if let Some(&prev_dst) = txn.prev_moved.get(&p) {
                                            txn.prev_moved.insert(src, prev_dst);
                                        }
                                    }
                                }
                            }
                            (p, new_right)
                        } else {
                            remaining -= content_len;
                            (p, item.right.clone())
                        };
                        txn.delete(l);
                        ptr = r;
                    } else {
                        ptr = item.right.clone();
                    }
                }
            } else {
                break;
            }
        }

        len - remaining
    }

    /// Inserts a preliminary `value` into a current branch indexed sequence component at the given
    /// `index`. Returns an item reference created as a result of this operation.
    pub(crate) fn insert_at<V: Prelim>(
        &self,
        txn: &mut Transaction,
        index: u32,
        value: V,
    ) -> BlockPtr {
        let (start, parent) = {
            if index <= self.len() {
                (self.start, BranchPtr::from(self))
            } else {
                panic!("Cannot insert item at index over the length of an array")
            }
        };
        let (left, right) = if index == 0 {
            (None, None)
        } else {
            Branch::index_to_ptr(txn, start, index)
        };
        let pos = ItemPosition {
            parent: parent.into(),
            left,
            right,
            index: 0,
            current_attrs: None,
        };

        txn.create_item(&pos, value, None)
    }

    pub(crate) fn path(from: BranchPtr, to: BranchPtr) -> Path {
        let parent = from;
        let mut child = to;
        let mut path = VecDeque::default();
        while let Some(ptr) = &child.item {
            if parent.item == child.item {
                break;
            }
            let item = ptr.as_item().unwrap();
            let item_id = item.id.clone();
            let parent_sub = item.parent_sub.clone();
            child = *item.parent.as_branch().unwrap();
            if let Some(parent_sub) = parent_sub {
                // parent is map-ish
                path.push_front(PathSegment::Key(parent_sub));
            } else {
                // parent is array-ish
                let mut i = 0;
                let mut c = child.start;
                while let Some(ptr) = c {
                    if ptr.id() == &item_id {
                        break;
                    }
                    if !ptr.is_deleted() {
                        i += 1;
                    }
                    if let Block::Item(cci) = ptr.deref() {
                        c = cci.right;
                    } else {
                        break;
                    }
                }
                path.push_front(PathSegment::Index(i));
            }
        }
        path
    }

    pub fn observe_deep<F>(&mut self, f: F) -> Subscription<Events>
    where
        F: Fn(&Transaction, &Events) -> () + 'static,
    {
        let eh = self
            .deep_observers
            .get_or_insert_with(EventHandler::default);
        eh.subscribe(f)
    }

    pub fn unobserve_deep(&mut self, subscription_id: SubscriptionId) {
        if let Some(eh) = self.deep_observers.as_mut() {
            eh.unsubscribe(subscription_id);
        }
    }
}

/// Trait implemented by all Y-types, allowing for observing events which are emitted by
/// nested types.
pub trait DeepObservable {
    /// Subscribe a callback `f` for all events emitted by this and nested collaborative types.
    /// Callback is accepting transaction which triggered that event and event itself, wrapped
    /// within an [Event] structure.
    ///
    /// This method returns a subscription, which will automatically unsubscribe current callback
    /// when dropped.
    fn observe_deep<F>(&mut self, f: F) -> Subscription<Events>
    where
        F: Fn(&Transaction, &Events) -> () + 'static;

    /// Unobserves callback identified by `subscription_id` (which can be obtained by consuming
    /// [Subscription] using `into` cast).
    fn unobserve_deep(&mut self, subscription_id: SubscriptionId);
}

impl<T> DeepObservable for T
where
    T: AsMut<Branch>,
{
    fn observe_deep<F>(&mut self, f: F) -> Subscription<Events>
    where
        F: Fn(&Transaction, &Events) -> () + 'static,
    {
        self.as_mut().observe_deep(f)
    }

    fn unobserve_deep(&mut self, subscription_id: SubscriptionId) {
        self.as_mut().unobserve_deep(subscription_id)
    }
}

/// Value that can be returned by Yrs data types. This includes [Any] which is an extension
/// representation of JSON, but also nested complex collaborative structures specific to Yrs.
#[derive(Debug, Clone, PartialEq)]
pub enum Value {
    /// Primitive value.
    Any(Any),
    YText(Text),
    YArray(Array),
    YMap(Map),
    YXmlElement(XmlElement),
    YXmlText(XmlText),
}

impl Default for Value {
    fn default() -> Self {
        Value::Any(Any::Null)
    }
}

impl Value {
    /// Converts current value into [Any] object equivalent that resembles enhanced JSON payload.
    /// Rules are:
    ///
    /// - Primitive types ([Value::Any]) are passed right away, as no transformation is needed.
    /// - [Value::YArray] is converted into JSON-like array.
    /// - [Value::YMap] is converted into JSON-like object map.
    /// - [Value::YText], [Value::YXmlText] and [Value::YXmlElement] are converted into strings
    ///   (XML types are stringified XML representation).
    pub fn to_json(self) -> Any {
        match self {
            Value::Any(a) => a,
            Value::YText(v) => Any::String(v.to_string()),
            Value::YArray(v) => v.to_json(),
            Value::YMap(v) => v.to_json(),
            Value::YXmlElement(v) => Any::String(v.to_string()),
            Value::YXmlText(v) => Any::String(v.to_string()),
        }
    }

    /// Converts current value into stringified representation.
    pub fn to_string(self) -> String {
        match self {
            Value::Any(a) => a.to_string(),
            Value::YText(v) => v.to_string(),
            Value::YArray(v) => v.to_json().to_string(),
            Value::YMap(v) => v.to_json().to_string(),
            Value::YXmlElement(v) => v.to_string(),
            Value::YXmlText(v) => v.to_string(),
        }
    }

    pub fn to_ytext(self) -> Option<Text> {
        Text::try_from(self).ok()
    }

    pub fn to_yarray(self) -> Option<Array> {
        Array::try_from(self).ok()
    }

    pub fn to_ymap(self) -> Option<Map> {
        Map::try_from(self).ok()
    }

    pub fn to_yxml_elem(self) -> Option<XmlElement> {
        XmlElement::try_from(self).ok()
    }

    pub fn to_yxml_text(self) -> Option<XmlText> {
        XmlText::try_from(self).ok()
    }
}

impl<T> From<T> for Value
where
    T: Into<Any>,
{
    fn from(v: T) -> Self {
        let any: Any = v.into();
        Value::Any(any)
    }
}

impl TryFrom<Value> for Any {
    type Error = Value;

    fn try_from(value: Value) -> Result<Self, Self::Error> {
        match value {
            Value::Any(any) => Ok(any),
            other => Err(other),
        }
    }
}

impl TryFrom<Value> for Text {
    type Error = Value;

    fn try_from(value: Value) -> Result<Self, Self::Error> {
        match value {
            Value::YText(v) => Ok(v),
            other => Err(other),
        }
    }
}

impl TryFrom<Value> for Array {
    type Error = Value;

    fn try_from(value: Value) -> Result<Self, Self::Error> {
        match value {
            Value::YArray(v) => Ok(v),
            other => Err(other),
        }
    }
}

impl TryFrom<Value> for Map {
    type Error = Value;

    fn try_from(value: Value) -> Result<Self, Self::Error> {
        match value {
            Value::YMap(v) => Ok(v),
            other => Err(other),
        }
    }
}

impl TryFrom<Value> for XmlElement {
    type Error = Value;

    fn try_from(value: Value) -> Result<Self, Self::Error> {
        match value {
            Value::YXmlElement(v) => Ok(v),
            other => Err(other),
        }
    }
}

impl TryFrom<Value> for XmlText {
    type Error = Value;

    fn try_from(value: Value) -> Result<Self, Self::Error> {
        match value {
            Value::YXmlText(v) => Ok(v),
            other => Err(other),
        }
    }
}

impl<K, V> TryFrom<Value> for HashMap<K, V>
where
    K: Hash + Eq + From<String>,
    V: TryFrom<Any, Error = Any>,
{
    type Error = Value;

    fn try_from(value: Value) -> Result<Self, Self::Error> {
        match value {
            Value::Any(v) => {
                let res = HashMap::try_from(v)?;
                Ok(res)
            }
            other => Err(other),
        }
    }
}

macro_rules! impl_try_from_any {
    ($t:ty) => {
        impl TryFrom<Value> for $t {
            type Error = Value;

            fn try_from(value: Value) -> Result<Self, Self::Error> {
                match value {
                    Value::Any(v) => {
                        let res = <$t>::try_from(v)?;
                        Ok(res)
                    }
                    other => Err(other),
                }
            }
        }
    };
}

impl_try_from_any!(String);
impl_try_from_any!(bool);
impl_try_from_any!(usize);
impl_try_from_any!(isize);
impl_try_from_any!(f64);
impl_try_from_any!(f32);
impl_try_from_any!(u64);
impl_try_from_any!(u32);
impl_try_from_any!(u16);
impl_try_from_any!(i64);
impl_try_from_any!(i32);
impl_try_from_any!(i16);
impl_try_from_any!(Vec<u8>);

impl_try_from_any!(Option<String>);
impl_try_from_any!(Option<bool>);
impl_try_from_any!(Option<usize>);
impl_try_from_any!(Option<isize>);
impl_try_from_any!(Option<f64>);
impl_try_from_any!(Option<f32>);
impl_try_from_any!(Option<u64>);
impl_try_from_any!(Option<u32>);
impl_try_from_any!(Option<u16>);
impl_try_from_any!(Option<i64>);
impl_try_from_any!(Option<i32>);
impl_try_from_any!(Option<i16>);

impl std::fmt::Display for Branch {
    fn fmt(&self, f: &mut std::fmt::Formatter<'_>) -> std::fmt::Result {
        match self.type_ref() {
            TYPE_REFS_ARRAY => {
                if let Some(ptr) = self.start {
                    write!(f, "YArray(start: {})", ptr)
                } else {
                    write!(f, "YArray")
                }
            }
            TYPE_REFS_MAP => {
                write!(f, "YMap(")?;
                let mut iter = self.map.iter();
                if let Some((k, v)) = iter.next() {
                    write!(f, "'{}': {}", k, v)?;
                }
                while let Some((k, v)) = iter.next() {
                    write!(f, ", '{}': {}", k, v)?;
                }
                write!(f, ")")
            }
            TYPE_REFS_TEXT => {
                if let Some(ptr) = self.start.as_ref() {
                    write!(f, "YText(start: {})", ptr)
                } else {
                    write!(f, "YText")
                }
            }
            TYPE_REFS_XML_ELEMENT => {
                write!(f, "YXmlElement")?;
                if let Some(start) = self.start.as_ref() {
                    write!(f, "(start: {})", start)?;
                }
                if !self.map.is_empty() {
                    write!(f, " {{")?;
                    let mut iter = self.map.iter();
                    if let Some((k, v)) = iter.next() {
                        write!(f, "'{}': {}", k, v)?;
                    }
                    while let Some((k, v)) = iter.next() {
                        write!(f, ", '{}': {}", k, v)?;
                    }
                    write!(f, "}}")?;
                }
                Ok(())
            }
            TYPE_REFS_XML_HOOK => {
                write!(f, "YXmlHook(")?;
                let mut iter = self.map.iter();
                if let Some((k, v)) = iter.next() {
                    write!(f, "'{}': {}", k, v)?;
                }
                while let Some((k, v)) = iter.next() {
                    write!(f, ", '{}': {}", k, v)?;
                }
                write!(f, ")")
            }
            TYPE_REFS_XML_TEXT => {
                if let Some(ptr) = self.start {
                    write!(f, "YXmlText(start: {})", ptr)
                } else {
                    write!(f, "YXmlText")
                }
            }
            _ => {
                write!(f, "UnknownRef")?;
                if let Some(start) = self.start.as_ref() {
                    write!(f, "(start: {})", start)?;
                }
                if !self.map.is_empty() {
                    write!(f, " {{")?;
                    let mut iter = self.map.iter();
                    if let Some((k, v)) = iter.next() {
                        write!(f, "'{}': {}", k, v)?;
                    }
                    while let Some((k, v)) = iter.next() {
                        write!(f, ", '{}': {}", k, v)?;
                    }
                    write!(f, "}}")?;
                }
                Ok(())
            }
        }
    }
}

pub(crate) struct Entries<'a> {
    iter: std::collections::hash_map::Iter<'a, Rc<str>, BlockPtr>,
}

impl<'a> Entries<'a> {
    pub(crate) fn new(source: &'a HashMap<Rc<str>, BlockPtr>) -> Self {
        Entries {
            iter: source.iter(),
        }
    }
}

impl<'a> Iterator for Entries<'a> {
    type Item = (&'a str, &'a Item);

    fn next(&mut self) -> Option<Self::Item> {
        let (mut key, ptr) = self.iter.next()?;
        let mut block = ptr;
        loop {
            match block.deref() {
                Block::Item(item) if !item.is_deleted() => {
                    break;
                }
                _ => {
                    let (k, ptr) = self.iter.next()?;
                    key = k;
                    block = ptr;
                }
            }
        }
        let item = block.as_item().unwrap();
        Some((key, item))
    }
}

pub(crate) struct Iter<'a> {
    ptr: Option<&'a BlockPtr>,
}

impl<'a> Iter<'a> {
    fn new(ptr: Option<&'a BlockPtr>) -> Self {
        Iter { ptr }
    }
}

impl<'a> Iterator for Iter<'a> {
    type Item = &'a Item;

    fn next(&mut self) -> Option<Self::Item> {
        let ptr = self.ptr.take()?;
        let item = ptr.as_item()?;
        self.ptr = item.right.as_ref();
        Some(item)
    }
}

/// Type pointer - used to localize a complex [Branch] node within a scope of a document store.
#[derive(Debug, Clone, PartialEq, Eq, Hash)]
pub(crate) enum TypePtr {
    /// Temporary value - used only when block is deserialized right away, but had not been
    /// integrated into block store yet. As part of block integration process, items are
    /// repaired and their fields (including parent) are being rewired.
    Unknown,

    /// Pointer to another block. Used in nested data types ie. YMap containing another YMap.
    Branch(BranchPtr),

    /// Temporary state representing top-level type.
    Named(Rc<str>),

    /// Temporary state representing nested-level type.
    ID(ID),
}

impl TypePtr {
    pub(crate) fn as_branch(&self) -> Option<&BranchPtr> {
        if let TypePtr::Branch(ptr) = self {
            Some(ptr)
        } else {
            None
        }
    }
}

impl Default for TypePtr {
    fn default() -> Self {
        TypePtr::Unknown
    }
}

impl std::fmt::Display for TypePtr {
    fn fmt(&self, f: &mut Formatter<'_>) -> std::fmt::Result {
        match self {
            TypePtr::Unknown => write!(f, "unknown"),
            TypePtr::Branch(ptr) => {
                if let Some(i) = ptr.item {
                    write!(f, "{}", i.id())
                } else {
                    write!(f, "null")
                }
            }
            TypePtr::ID(id) => write!(f, "{}", id),
            TypePtr::Named(name) => write!(f, "{}", name),
        }
    }
}

pub(crate) enum Observers {
    Text(EventHandler<crate::types::text::TextEvent>),
    Array(EventHandler<crate::types::array::ArrayEvent>),
    Map(EventHandler<crate::types::map::MapEvent>),
    Xml(EventHandler<crate::types::xml::XmlEvent>),
    XmlText(EventHandler<crate::types::xml::XmlTextEvent>),
}

impl Observers {
    pub fn text() -> Self {
        Observers::Text(EventHandler::default())
    }
    pub fn array() -> Self {
        Observers::Array(EventHandler::default())
    }
    pub fn map() -> Self {
        Observers::Map(EventHandler::default())
    }
    pub fn xml() -> Self {
        Observers::Xml(EventHandler::default())
    }
    pub fn xml_text() -> Self {
        Observers::XmlText(EventHandler::default())
    }

    pub fn publish(
        &self,
        branch_ref: BranchPtr,
        txn: &Transaction,
        keys: HashSet<Option<Rc<str>>>,
    ) -> Event {
        match self {
            Observers::Text(eh) => {
                let e = TextEvent::new(branch_ref);
                eh.publish(txn, &e);
                Event::Text(e)
            }
            Observers::Array(eh) => {
                let e = ArrayEvent::new(branch_ref);
                eh.publish(txn, &e);
                Event::Array(e)
            }
            Observers::Map(eh) => {
                let e = MapEvent::new(branch_ref, keys);
                eh.publish(txn, &e);
                Event::Map(e)
            }
            Observers::Xml(eh) => {
                let e = XmlEvent::new(branch_ref, keys);
                eh.publish(txn, &e);
                Event::XmlElement(e)
            }
            Observers::XmlText(eh) => {
                let e = XmlTextEvent::new(branch_ref, keys);
                eh.publish(txn, &e);
                Event::XmlText(e)
            }
        }
    }
}

/// A path describing nesting structure between shared collections containing each other. It's a
/// collection of segments which refer to either index (in case of [Array] or [XmlElement]) or
/// string key (in case of [Map]) where successor shared collection can be found within subsequent
/// parent types.
pub type Path = VecDeque<PathSegment>;

/// A single segment of a [Path].
#[derive(Debug, Clone, PartialEq)]
pub enum PathSegment {
    /// Key segments are used to inform how to access child shared collections within a [Map] types.
    Key(Rc<str>),

    /// Index segments are used to inform how to access child shared collections within an [Array]
    /// or [XmlElement] types.
    Index(u32),
}

pub(crate) struct ChangeSet<D> {
    added: HashSet<ID>,
    deleted: HashSet<ID>,
    delta: Vec<D>,
}

impl<D> ChangeSet<D> {
    pub fn new(added: HashSet<ID>, deleted: HashSet<ID>, delta: Vec<D>) -> Self {
        ChangeSet {
            added,
            deleted,
            delta,
        }
    }
}

/// A single change done over an array-component of shared data type.
#[derive(Debug, Clone, PartialEq)]
pub enum Change {
    /// Determines a change that resulted in adding a consecutive number of new elements:
    /// - For [Array] it's a range of inserted elements.
    /// - For [XmlElement] it's a range of inserted child XML nodes.
    Added(Vec<Value>),

    /// Determines a change that resulted in removing a consecutive range of existing elements,
    /// either XML child nodes for [XmlElement] or various elements stored in an [Array].
    Removed(u32),

    /// Determines a number of consecutive unchanged elements. Used to recognize non-edited spaces
    /// between [Change::Added] and/or [Change::Removed] chunks.
    Retain(u32),
}

/// A single change done over a map-component of shared data type.
#[derive(Debug, Clone, PartialEq)]
pub enum EntryChange {
    /// Informs about a new value inserted under specified entry.
    Inserted(Value),

    /// Informs about a change of old value (1st field) to a new one (2nd field) under
    /// a corresponding entry.
    Updated(Value, Value),

    /// Informs about a removal of a corresponding entry - contains a removed value.
    Removed(Value),
}

/// A single change done over a text-like types: [Text] or [XmlText].
#[derive(Debug, Clone, PartialEq)]
pub enum Delta {
    /// Determines a change that resulted in insertion of a piece of text, which optionally could
    /// have been formatted with provided set of attributes.
    Inserted(Value, Option<Box<Attrs>>),

    /// Determines a change that resulted in removing a consecutive range of characters.
    Deleted(u32),

    /// Determines a number of consecutive unchanged characters. Used to recognize non-edited spaces
    /// between [Delta::Inserted] and/or [Delta::Deleted] chunks. Can contain an optional set of
    /// attributes, which have been used to format an existing piece of text.
    Retain(u32, Option<Box<Attrs>>),
}

/// An alias for map of attributes used as formatting parameters by [Text] and [XmlText] types.
pub type Attrs = HashMap<Rc<str>, Any>;

pub(crate) fn event_keys(
    txn: &Transaction,
    target: BranchPtr,
    keys_changed: &HashSet<Option<Rc<str>>>,
) -> HashMap<Rc<str>, EntryChange> {
    let mut keys = HashMap::new();
    for opt in keys_changed.iter() {
        if let Some(key) = opt {
            let block = target.map.get(key.as_ref()).cloned();
            if let Some(Block::Item(item)) = block.as_deref() {
                if item.id.clock >= txn.before_state.get(&item.id.client) {
                    let mut prev = item.left;
                    while let Some(Block::Item(p)) = prev.as_deref() {
                        if !txn.has_added(&p.id) {
                            break;
                        }
                        prev = p.left;
                    }

                    if txn.has_deleted(&item.id) {
                        if let Some(Block::Item(prev)) = prev.as_deref() {
                            if txn.has_deleted(&prev.id) {
                                let old_value = prev.content.get_last().unwrap_or_default();
                                keys.insert(key.clone(), EntryChange::Removed(old_value));
                            }
                        }
                    } else {
                        let new_value = item.content.get_last().unwrap();
                        if let Some(Block::Item(prev)) = prev.as_deref() {
                            if txn.has_deleted(&prev.id) {
                                let old_value = prev.content.get_last().unwrap_or_default();
                                keys.insert(
                                    key.clone(),
                                    EntryChange::Updated(old_value, new_value),
                                );

                                continue;
                            }
                        }

                        keys.insert(key.clone(), EntryChange::Inserted(new_value));
                    }
                } else if txn.has_deleted(&item.id) {
                    let old_value = item.content.get_last().unwrap_or_default();
                    keys.insert(key.clone(), EntryChange::Removed(old_value));
                }
            }
        }
    }

    keys
}

pub(crate) fn event_change_set(txn: &Transaction, branch: BranchPtr) -> ChangeSet<Change> {
    #[derive(Default)]
    struct DeltaAssembler {
        delta: Vec<Change>,
        added: HashSet<ID>,
        deleted: HashSet<ID>,
        last_op: Option<Change>,
    }

    impl DeltaAssembler {
        fn retain(&mut self, len: u32) {
            let op = match self.last_op.take() {
                Some(Change::Retain(x)) => Change::Retain(x + len),
                other => {
                    if let Some(op) = other {
                        self.delta.push(op);
                    }
                    Change::Retain(len)
                }
            };
            self.last_op = Some(op);
        }

        fn delete(&mut self, id: ID, len: u32) {
            self.deleted.insert(id);
            let op = match self.last_op.take() {
                Some(Change::Removed(x)) => Change::Removed(x + len),
                other => {
                    if let Some(op) = other {
                        self.delta.push(op);
                    }
                    Change::Removed(len)
                }
            };
            self.last_op = Some(op);
        }

        fn add(&mut self, id: ID, values: Vec<Value>) {
            self.added.insert(id);
            let op = match self.last_op.take() {
                Some(Change::Added(mut existing)) => {
                    existing.extend_from_slice(&values);
                    Change::Added(existing)
                }
                other => {
                    if let Some(op) = other {
                        self.delta.push(op);
                    }
                    Change::Added(values)
                }
            };
            self.last_op = Some(op);
        }

        fn finish(mut self) -> ChangeSet<Change> {
            if let Some(op) = self.last_op.take() {
                if let Change::Retain(_) = op {
                    /* ignore last retain */
                } else {
                    self.delta.push(op);
                }
            }
            ChangeSet::new(self.added, self.deleted, self.delta)
        }
    }

    let mut asm = DeltaAssembler::default();
    let mut i = ChangeIter::new(branch.start, txn);
    let encoding = txn.store.options.offset_kind;

    println!("---");
    println!("{:#?}", txn.store());
    while let Some(change) = i.next() {
        println!("next change: {:?}", change);
        match change {
            BlockStatus::Unchanged(ptr) if ptr.is_deleted() => { /* do nothing */ }
            BlockStatus::Unchanged(ptr) => asm.retain(ptr.content_len(encoding)),
            BlockStatus::Added(ptr) => {
                if let Block::Item(item) = ptr.deref() {
                    let len = ptr.content_len(encoding);
                    let mut data = vec![Value::default(); len as usize];
                    let mut buf: &mut [Value] = &mut data;
                    if buf.read_content(&item.content, 0) != len as usize {
                        panic!(
                            "Defect: delta assembler read invalid number of elements {}",
                            item
                        );
                    }
                    asm.add(item.id, data);
                }
            }
            BlockStatus::Removed(ptr) => asm.delete(*ptr.id(), ptr.content_len(encoding)),
        }
    }

    asm.finish()

    /*let mut added = HashSet::new();
    let mut deleted = HashSet::new();
    let mut delta = Vec::new();

    let mut moved_stack = Vec::new();
    let mut curr_move = None;
    let mut curr_move_is_new = false;
<<<<<<< HEAD
=======
    let mut curr_move_is_deleted = false;
>>>>>>> d6b3d8fe
    let mut curr_move_end = None;
    let mut last_op = None;

    #[derive(Default)]
    struct MoveStackItem {
        end: Option<BlockPtr>,
        moved: Option<BlockPtr>,
        is_new: bool,
<<<<<<< HEAD
    }

    let encoding = txn.store().options.offset_kind;
    let mut current = start;
    loop {
        if current == curr_move_end && curr_move.is_some() {
            current = curr_move;
            let item: MoveStackItem = moved_stack.pop().unwrap_or_default();
            curr_move_is_new = item.is_new;
            curr_move = item.moved;
            curr_move_end = item.end;
        } else {
            if let Some(ptr) = current {
                if let Block::Item(item) = ptr.deref() {
                    if let ItemContent::Move(m) = &item.content {
                        if item.moved == curr_move {
                            moved_stack.push(MoveStackItem {
                                end: curr_move_end,
                                moved: curr_move,
                                is_new: curr_move_is_new,
                            });
                            let txn = unsafe {
                                //TODO: remove this - find a way to work with get_moved_coords
                                // without need for &mut Transaction
                                (txn as *const Transaction as *mut Transaction)
                                    .as_mut()
                                    .unwrap()
                            };
                            let start = m.range.start_block();
                            let end = m.range.end_block();
                            curr_move = current;
                            curr_move_end = end;
                            curr_move_is_new = txn.has_added(&item.id);
                            current = start;
                            continue; // do not move to item.right
                        }
                    } else if item.moved != curr_move {
                        if !curr_move_is_new
                            && item.is_countable()
                            && (!item.is_deleted() || txn.has_deleted(&item.id))
                            && !txn.has_added(&item.id)
                            && (txn.prev_moved.get(&ptr).cloned() == curr_move)
                        {
                            match item.moved {
                                Some(ptr) if txn.has_added(ptr.id()) => {
                                    let len = item.content_len(encoding);
                                    last_op = match last_op.take() {
                                        Some(Change::Removed(i)) => Some(Change::Removed(i + len)),
                                        Some(op) => {
                                            delta.push(op);
                                            Some(Change::Removed(len))
                                        }
                                        None => Some(Change::Removed(len)),
                                    };
                                }
                                _ => {}
                            }
                        }
                    } else if item.is_deleted() {
                        if !curr_move_is_new
                            && txn.has_deleted(&item.id)
                            && !txn.has_added(&item.id)
                        {
                            let removed = match last_op.take() {
                                None => 0,
                                Some(Change::Removed(c)) => c,
                                Some(other) => {
                                    delta.push(other);
                                    0
                                }
                            };
                            last_op = Some(Change::Removed(removed + item.len()));
                            deleted.insert(item.id);
                        } // else nop
                    } else {
                        if curr_move_is_new || txn.has_added(&item.id) {
                            let mut inserts = match last_op.take() {
                                None => Vec::with_capacity(item.len() as usize),
                                Some(Change::Added(values)) => values,
                                Some(other) => {
                                    delta.push(other);
                                    Vec::with_capacity(item.len() as usize)
                                }
                            };
                            inserts.append(&mut item.content.get_content());
                            last_op = Some(Change::Added(inserts));
                            added.insert(item.id);
                        } else {
                            let retain = match last_op.take() {
                                None => 0,
                                Some(Change::Retain(c)) => c,
                                Some(other) => {
                                    delta.push(other);
                                    0
                                }
                            };
                            last_op = Some(Change::Retain(retain + item.len()));
                        }
                    }
                } else {
                    break;
                }
            } else {
=======
        is_deleted: bool,
    }

    fn is_moved_by_new(ptr: Option<BlockPtr>, txn: &Transaction) -> bool {
        let mut moved = ptr;
        while let Some(Block::Item(item)) = moved.as_deref() {
            if txn.has_added(&item.id) {
                return true;
            } else {
                moved = item.moved;
            }
        }

        false
    }

    let encoding = txn.store().options.offset_kind;
    let mut current = start;
    loop {
        if current == curr_move_end && curr_move.is_some() {
            current = curr_move;
            let item: MoveStackItem = moved_stack.pop().unwrap_or_default();
            curr_move_is_new = item.is_new;
            curr_move_is_deleted = item.is_deleted;
            curr_move = item.moved;
            curr_move_end = item.end;
        } else {
            if let Some(ptr) = current {
                if let Block::Item(item) = ptr.deref() {
                    if let ItemContent::Move(m) = &item.content {
                        if item.moved == curr_move {
                            moved_stack.push(MoveStackItem {
                                end: curr_move_end,
                                moved: curr_move,
                                is_new: curr_move_is_new,
                                is_deleted: curr_move_is_deleted,
                            });
                            let txn = unsafe {
                                //TODO: remove this - find a way to work with get_moved_coords
                                // without need for &mut Transaction
                                (txn as *const Transaction as *mut Transaction)
                                    .as_mut()
                                    .unwrap()
                            };
                            let (start, end) = m.get_moved_coords(txn);
                            curr_move = current;
                            curr_move_end = end;
                            curr_move_is_new = curr_move_is_new || txn.has_added(&item.id);
                            curr_move_is_deleted = curr_move_is_deleted || item.is_deleted();
                            current = start;
                            continue; // do not move to item.right
                        }
                    } else if item.moved != curr_move {
                        if !curr_move_is_new
                            && item.is_countable()
                            && (!item.is_deleted() || txn.has_deleted(&item.id))
                            && !txn.has_added(&item.id)
                            && (item.moved.is_none()
                                || curr_move_is_deleted
                                || is_moved_by_new(item.moved, txn))
                            && (txn.prev_moved.get(&ptr).cloned() == curr_move)
                        {
                            match item.moved {
                                Some(ptr) if txn.has_added(ptr.id()) => {
                                    let len = item.content_len(encoding);
                                    last_op = match last_op.take() {
                                        Some(Change::Removed(i)) => Some(Change::Removed(i + len)),
                                        Some(op) => {
                                            delta.push(op);
                                            Some(Change::Removed(len))
                                        }
                                        None => Some(Change::Removed(len)),
                                    };
                                }
                                _ => {}
                            }
                        }
                    } else if item.is_deleted() {
                        if !curr_move_is_new
                            && txn.has_deleted(&item.id)
                            && !txn.has_added(&item.id)
                            && !txn.prev_moved.contains_key(&ptr)
                        {
                            let removed = match last_op.take() {
                                None => 0,
                                Some(Change::Removed(c)) => c,
                                Some(other) => {
                                    delta.push(other);
                                    0
                                }
                            };
                            last_op = Some(Change::Removed(removed + item.len()));
                            deleted.insert(item.id);
                        } // else nop
                    } else {
                        if curr_move_is_new
                            || txn.has_added(&item.id)
                            || txn.prev_moved.contains_key(&ptr)
                        {
                            let mut inserts = match last_op.take() {
                                None => Vec::with_capacity(item.len() as usize),
                                Some(Change::Added(values)) => values,
                                Some(other) => {
                                    delta.push(other);
                                    Vec::with_capacity(item.len() as usize)
                                }
                            };
                            inserts.append(&mut item.content.get_content());
                            last_op = Some(Change::Added(inserts));
                            added.insert(item.id);
                        } else {
                            let retain = match last_op.take() {
                                None => 0,
                                Some(Change::Retain(c)) => c,
                                Some(other) => {
                                    delta.push(other);
                                    0
                                }
                            };
                            last_op = Some(Change::Retain(retain + item.len()));
                        }
                    }
                } else {
                    break;
                }
            } else {
>>>>>>> d6b3d8fe
                break;
            }
        }

        current = if let Some(Block::Item(i)) = current.as_deref() {
            i.right
        } else {
            None
        };
    }

    match last_op.take() {
        None | Some(Change::Retain(_)) => { /* do nothing */ }
        Some(change) => delta.push(change),
    }

    ChangeSet::new(added, deleted, delta)*/
}

pub struct Events(Vec<NonNull<Event>>);

impl Events {
    pub(crate) fn new(events: &mut Vec<&Event>) -> Self {
        events.sort_by(|&a, &b| {
            let path1 = a.path();
            let path2 = b.path();
            path1.len().cmp(&path2.len())
        });
        let mut inner = Vec::with_capacity(events.len());
        for &e in events.iter() {
            inner.push(unsafe { NonNull::new_unchecked(e as *const Event as *mut Event) });
        }
        Events(inner)
    }

    pub fn iter(&self) -> EventsIter {
        EventsIter(self.0.iter())
    }
}

pub struct EventsIter<'a>(std::slice::Iter<'a, NonNull<Event>>);

impl<'a> Iterator for EventsIter<'a> {
    type Item = &'a Event;

    fn next(&mut self) -> Option<Self::Item> {
        let e = self.0.next()?;
        Some(unsafe { e.as_ref() })
    }

    fn size_hint(&self) -> (usize, Option<usize>) {
        self.0.size_hint()
    }
}

impl<'a> ExactSizeIterator for EventsIter<'a> {
    fn len(&self) -> usize {
        self.0.len()
    }
}

/// Generalized wrapper around events fired by specialized shared data types.
pub enum Event {
    Text(TextEvent),
    Array(ArrayEvent),
    Map(MapEvent),
    XmlElement(XmlEvent),
    XmlText(XmlTextEvent),
}

impl Event {
    pub(crate) fn set_current_target(&mut self, target: BranchPtr) {
        match self {
            Event::Text(e) => e.current_target = target,
            Event::Array(e) => e.current_target = target,
            Event::Map(e) => e.current_target = target,
            Event::XmlElement(e) => e.current_target = target,
            Event::XmlText(e) => e.current_target = target,
        }
    }

    /// Returns a path from root type to a shared type which triggered current [Event]. This path
    /// consists of string names or indexes, which can be used to access nested type.
    pub fn path(&self) -> Path {
        match self {
            Event::Text(e) => e.path(),
            Event::Array(e) => e.path(),
            Event::Map(e) => e.path(),
            Event::XmlElement(e) => e.path(),
            Event::XmlText(e) => e.path(),
        }
    }

    /// Returns a shared data types which triggered current [Event].
    pub fn target(&self) -> Value {
        match self {
            Event::Text(e) => Value::YText(e.target().clone()),
            Event::Array(e) => Value::YArray(e.target().clone()),
            Event::Map(e) => Value::YMap(e.target().clone()),
            Event::XmlElement(e) => Value::YXmlElement(e.target().clone()),
            Event::XmlText(e) => Value::YXmlText(e.target().clone()),
        }
    }
}<|MERGE_RESOLUTION|>--- conflicted
+++ resolved
@@ -1282,10 +1282,7 @@
     let mut moved_stack = Vec::new();
     let mut curr_move = None;
     let mut curr_move_is_new = false;
-<<<<<<< HEAD
-=======
     let mut curr_move_is_deleted = false;
->>>>>>> d6b3d8fe
     let mut curr_move_end = None;
     let mut last_op = None;
 
@@ -1294,111 +1291,6 @@
         end: Option<BlockPtr>,
         moved: Option<BlockPtr>,
         is_new: bool,
-<<<<<<< HEAD
-    }
-
-    let encoding = txn.store().options.offset_kind;
-    let mut current = start;
-    loop {
-        if current == curr_move_end && curr_move.is_some() {
-            current = curr_move;
-            let item: MoveStackItem = moved_stack.pop().unwrap_or_default();
-            curr_move_is_new = item.is_new;
-            curr_move = item.moved;
-            curr_move_end = item.end;
-        } else {
-            if let Some(ptr) = current {
-                if let Block::Item(item) = ptr.deref() {
-                    if let ItemContent::Move(m) = &item.content {
-                        if item.moved == curr_move {
-                            moved_stack.push(MoveStackItem {
-                                end: curr_move_end,
-                                moved: curr_move,
-                                is_new: curr_move_is_new,
-                            });
-                            let txn = unsafe {
-                                //TODO: remove this - find a way to work with get_moved_coords
-                                // without need for &mut Transaction
-                                (txn as *const Transaction as *mut Transaction)
-                                    .as_mut()
-                                    .unwrap()
-                            };
-                            let start = m.range.start_block();
-                            let end = m.range.end_block();
-                            curr_move = current;
-                            curr_move_end = end;
-                            curr_move_is_new = txn.has_added(&item.id);
-                            current = start;
-                            continue; // do not move to item.right
-                        }
-                    } else if item.moved != curr_move {
-                        if !curr_move_is_new
-                            && item.is_countable()
-                            && (!item.is_deleted() || txn.has_deleted(&item.id))
-                            && !txn.has_added(&item.id)
-                            && (txn.prev_moved.get(&ptr).cloned() == curr_move)
-                        {
-                            match item.moved {
-                                Some(ptr) if txn.has_added(ptr.id()) => {
-                                    let len = item.content_len(encoding);
-                                    last_op = match last_op.take() {
-                                        Some(Change::Removed(i)) => Some(Change::Removed(i + len)),
-                                        Some(op) => {
-                                            delta.push(op);
-                                            Some(Change::Removed(len))
-                                        }
-                                        None => Some(Change::Removed(len)),
-                                    };
-                                }
-                                _ => {}
-                            }
-                        }
-                    } else if item.is_deleted() {
-                        if !curr_move_is_new
-                            && txn.has_deleted(&item.id)
-                            && !txn.has_added(&item.id)
-                        {
-                            let removed = match last_op.take() {
-                                None => 0,
-                                Some(Change::Removed(c)) => c,
-                                Some(other) => {
-                                    delta.push(other);
-                                    0
-                                }
-                            };
-                            last_op = Some(Change::Removed(removed + item.len()));
-                            deleted.insert(item.id);
-                        } // else nop
-                    } else {
-                        if curr_move_is_new || txn.has_added(&item.id) {
-                            let mut inserts = match last_op.take() {
-                                None => Vec::with_capacity(item.len() as usize),
-                                Some(Change::Added(values)) => values,
-                                Some(other) => {
-                                    delta.push(other);
-                                    Vec::with_capacity(item.len() as usize)
-                                }
-                            };
-                            inserts.append(&mut item.content.get_content());
-                            last_op = Some(Change::Added(inserts));
-                            added.insert(item.id);
-                        } else {
-                            let retain = match last_op.take() {
-                                None => 0,
-                                Some(Change::Retain(c)) => c,
-                                Some(other) => {
-                                    delta.push(other);
-                                    0
-                                }
-                            };
-                            last_op = Some(Change::Retain(retain + item.len()));
-                        }
-                    }
-                } else {
-                    break;
-                }
-            } else {
-=======
         is_deleted: bool,
     }
 
@@ -1525,7 +1417,6 @@
                     break;
                 }
             } else {
->>>>>>> d6b3d8fe
                 break;
             }
         }
