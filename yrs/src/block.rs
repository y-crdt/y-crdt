--- conflicted
+++ resolved
@@ -1507,24 +1507,14 @@
                 decoder.read_json()?.into(),
             )),
             BLOCK_ITEM_TYPE_REF_NUMBER => {
-<<<<<<< HEAD
-                let type_ref = decoder.read_type_ref();
-                let name = if type_ref == TYPE_REFS_XML_ELEMENT || type_ref == TYPE_REFS_XML_HOOK {
-                    Some(decoder.read_key().to_owned())
-=======
                 let type_ref = decoder.read_type_ref()?;
                 let name = if type_ref == TYPE_REFS_XML_ELEMENT || type_ref == TYPE_REFS_XML_HOOK {
                     Some(decoder.read_key()?.to_owned())
->>>>>>> f9018988
                 } else {
                     None
                 };
                 let inner = Branch::new(type_ref, name);
-<<<<<<< HEAD
-                ItemContent::Type(inner)
-=======
                 Ok(ItemContent::Type(inner))
->>>>>>> f9018988
             }
             BLOCK_ITEM_ANY_REF_NUMBER => {
                 let len = decoder.read_len()? as usize;
@@ -1536,19 +1526,11 @@
                 }
                 Ok(ItemContent::Any(values))
             }
-<<<<<<< HEAD
-            BLOCK_ITEM_MOVE_REF_NUMBER => {
-                let range = CursorRange::decode(decoder);
-                ItemContent::Move(range.into())
-            }
-            info => panic!("ItemContent::decode unrecognized info flag: {}", info),
-=======
             BLOCK_ITEM_DOC_REF_NUMBER => Ok(ItemContent::Doc(
                 decoder.read_string()?.into(),
                 Box::new(decoder.read_any()?),
             )),
             _ => Err(Error::UnexpectedValue),
->>>>>>> f9018988
         }
     }
 
