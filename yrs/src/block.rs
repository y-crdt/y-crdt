--- conflicted
+++ resolved
@@ -100,17 +100,11 @@
 pub(crate) struct BlockPtr(NonNull<Block>);
 
 impl BlockPtr {
-<<<<<<< HEAD
-    pub(crate) fn delete_as_cleanup(&self, txn: &mut Transaction) {
-        txn.delete(*self);
-        txn.delete_set.insert(*self.id(), self.len());
-=======
     pub(crate) fn delete_as_cleanup(&self, txn: &mut Transaction, is_local: bool) {
         txn.delete(*self);
         if is_local {
             txn.delete_set.insert(*self.id(), self.len());
         }
->>>>>>> d6b3d8fe
     }
 
     pub(crate) fn is_countable(&self) -> bool {
@@ -369,13 +363,9 @@
                                 let ptr_clone = ptr.clone();
                                 if let Block::Item(i) = ptr.deref_mut() {
                                     if let ItemContent::Move(m) = &mut i.content {
-<<<<<<< HEAD
-                                        m.integrate_block(txn, ptr_clone);
-=======
                                         if !m.is_collapsed() {
                                             m.integrate_block(txn, ptr_clone);
                                         }
->>>>>>> d6b3d8fe
                                     }
                                 }
                             }
@@ -717,7 +707,6 @@
         }
     }
 
-<<<<<<< HEAD
     pub(crate) fn content_len(&self, kind: OffsetKind) -> u32 {
         match self {
             Block::Item(item) => item.content_len(kind),
@@ -725,8 +714,6 @@
         }
     }
 
-=======
->>>>>>> d6b3d8fe
     /// Checks if two blocks are of the same type.
     pub fn same_type(&self, other: &Self) -> bool {
         match (self, other) {
@@ -1375,11 +1362,7 @@
     pub fn get_content(&self) -> Vec<Value> {
         match self {
             ItemContent::Any(v) => v.iter().map(|a| Value::Any(a.clone())).collect(),
-<<<<<<< HEAD
             ItemContent::Binary(v) => vec![Value::Any(Any::Buffer(v.clone()))],
-=======
-            ItemContent::Binary(v) => vec![Value::Any(Any::Buffer(v.clone().into_boxed_slice()))],
->>>>>>> d6b3d8fe
             ItemContent::Move(_) => Vec::default(),
             ItemContent::Deleted(_) => Vec::default(),
             ItemContent::Doc(_, v) => vec![Value::Any(*v.clone())],
@@ -1422,7 +1405,6 @@
     pub fn get_first(&self) -> Option<Value> {
         match self {
             ItemContent::Any(v) => v.first().map(|a| Value::Any(a.clone())),
-<<<<<<< HEAD
             ItemContent::Binary(v) => Some(Value::Any(Any::Buffer(v.clone()))),
             ItemContent::Deleted(_) => None,
             ItemContent::Move(_) => None,
@@ -1431,32 +1413,16 @@
             ItemContent::Embed(v) => Some(Value::Any(v.as_ref().clone())),
             ItemContent::Format(_, _) => None,
             ItemContent::String(v) => Some(Value::Any(Any::String(v.to_string()))),
-=======
-            ItemContent::Binary(v) => Some(Value::Any(Any::Buffer(v.clone().into_boxed_slice()))),
-            ItemContent::Deleted(_) => None,
-            ItemContent::Move(_) => None,
-            ItemContent::Doc(_, v) => Some(Value::Any(*v.clone())),
-            ItemContent::JSON(v) => v
-                .first()
-                .map(|v| Value::Any(Any::String(v.clone().into_boxed_str()))),
-            ItemContent::Embed(v) => Some(Value::Any(v.as_ref().clone())),
-            ItemContent::Format(_, _) => None,
-            ItemContent::String(v) => Some(Value::Any(Any::String(v.clone().into()))),
->>>>>>> d6b3d8fe
             ItemContent::Type(c) => Some(BranchPtr::from(c).into()),
         }
     }
 
-<<<<<<< HEAD
     pub(crate) fn encode_with_offset<E: Encoder>(
         &self,
         encoder: &mut E,
         offset: u32,
         store: Option<&Store>,
     ) {
-=======
-    pub fn encode_with_offset<E: Encoder>(&self, encoder: &mut E, offset: u32) {
->>>>>>> d6b3d8fe
         match self {
             ItemContent::Deleted(len) => encoder.write_len(*len - offset),
             ItemContent::Binary(buf) => encoder.write_buf(buf),
@@ -1493,11 +1459,7 @@
                 encoder.write_string(key.as_ref());
                 encoder.write_any(any);
             }
-<<<<<<< HEAD
             ItemContent::Move(m) => m.encode(encoder, store),
-=======
-            ItemContent::Move(m) => m.encode(encoder),
->>>>>>> d6b3d8fe
         }
     }
 
@@ -1535,11 +1497,7 @@
                 encoder.write_string(key.as_ref());
                 encoder.write_any(any);
             }
-<<<<<<< HEAD
             ItemContent::Move(m) => m.encode(encoder, store),
-=======
-            ItemContent::Move(m) => m.encode(encoder),
->>>>>>> d6b3d8fe
         }
     }
 
