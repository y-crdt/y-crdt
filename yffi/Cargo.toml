[package]
name = "yffi"
version = "0.19.2"
authors = ["Kevin Jahns <kevin.jahns@protonmail.com>", "Bartosz Sypytkowski <b.sypytkowski@gmail.com>"]
keywords = ["crdt", "c-ffi", "yrs"]
edition = "2018"
license = "MIT"
description = "Bindings for the Yrs native C foreign function interface"

# See more keys and their definitions at https://doc.rust-lang.org/cargo/reference/manifest.html

[dev-dependencies]

[dependencies]
<<<<<<< HEAD
yffi-impl = { path = "../yffi-impl", version = "0.19.1" }
=======
yrs = { path = "../yrs", version = "0.19.2", features = ["weak"] }
>>>>>>> 04d82e86

[lib]
crate-type = ["staticlib", "cdylib"]
name = "yrs"<|MERGE_RESOLUTION|>--- conflicted
+++ resolved
@@ -12,11 +12,7 @@
 [dev-dependencies]
 
 [dependencies]
-<<<<<<< HEAD
-yffi-impl = { path = "../yffi-impl", version = "0.19.1" }
-=======
-yrs = { path = "../yrs", version = "0.19.2", features = ["weak"] }
->>>>>>> 04d82e86
+yffi-impl = { path = "../yffi-impl", version = "0.19.2" }
 
 [lib]
 crate-type = ["staticlib", "cdylib"]
